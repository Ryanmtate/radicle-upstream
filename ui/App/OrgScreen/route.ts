// Copyright © 2021 The Radicle Upstream Contributors
//
// This file is part of radicle-upstream, distributed under the GPLv3
// with Radicle Linking Exception. For full terms see the included
// LICENSE file.

import { unreachable } from "ui/src/unreachable";
import * as ensResolver from "ui/src/org/ensResolver";
import * as org from "ui/src/org";
import * as wallet from "ui/src/wallet";

export interface Params {
  address: string;
  view: View;
}

export type View = "projects" | "members";

export type LoadedRoute = SingleSigLoaded | MultiSigLoaded;

export type MultiSigView =
  | {
      type: "projects";
      anchors: org.OrgAnchors;
      gnosisSafeAddress: string;
      projectCount: number;
    }
  | {
      type: "members";
      threshold: number;
      members: org.Member[];
    };

interface MultiSigLoaded {
  type: "multiSigOrg";
  registration?: ensResolver.Registration;
  address: string;
  gnosisSafeAddress: string;
  view: MultiSigView;
  threshold: number;
<<<<<<< HEAD
  members: org.Member[];
  showWriteActions: boolean;
=======
  memberCount: number;
>>>>>>> e08bb45a
}

interface SingleSigLoaded {
  type: "singleSigOrg";
  registration?: ensResolver.Registration;
  address: string;
  owner: string;
  projectCount: number;
  anchors: org.OrgAnchors;
  showWriteActions: boolean;
}

export async function load(params: Params): Promise<LoadedRoute> {
  const owner = await org.getOwner(params.address);
  const projectCount = await org.getProjectCount();
  const registration = await ensResolver.getCachedRegistrationByAddress(
    params.address
  );
<<<<<<< HEAD
  const walletAddress = wallet.walletAddress();

=======
>>>>>>> e08bb45a
  switch (owner.type) {
    case "gnosis-safe": {
      const showWriteActions =
        !!walletAddress &&
        owner.members.some(member => member.ethereumAddress === walletAddress);
      if (params.view === "projects") {
        return {
          type: "multiSigOrg",
          registration,
          address: params.address,
          gnosisSafeAddress: owner.address,
<<<<<<< HEAD
          members: owner.members,
          threshold: owner.threshold,
          showWriteActions,
=======
          memberCount: owner.metadata.members.length,
          threshold: owner.metadata.threshold,
>>>>>>> e08bb45a
          view: {
            type: "projects",
            anchors: await org.resolveProjectAnchors(
              params.address,
              owner,
              registration
            ),
            gnosisSafeAddress: owner.address,
            projectCount,
          },
        };
      } else if (params.view === "members") {
        return {
          type: "multiSigOrg",
          registration,
          address: params.address,
          gnosisSafeAddress: owner.address,
<<<<<<< HEAD
          members: owner.members,
          threshold: owner.threshold,
          showWriteActions,
          view: {
            type: "members",
            members: await org.resolveMemberIdentities(owner.members),
            threshold: owner.threshold,
=======
          memberCount: owner.metadata.members.length,
          threshold: owner.metadata.threshold,
          view: {
            type: "members",
            members: await org.resolveMemberIdentities(owner.metadata.members),
            threshold: owner.metadata.threshold,
>>>>>>> e08bb45a
          },
        };
      } else {
        return unreachable(params.view);
      }
    }
    case "wallet": {
      return {
        type: "singleSigOrg",
        registration,
        address: params.address,
        owner: owner.address,
        showWriteActions: !!walletAddress && owner.address === walletAddress,
        projectCount,
        anchors: await org.resolveProjectAnchors(
          params.address,
          owner,
          registration
        ),
      };
    }
  }
}<|MERGE_RESOLUTION|>--- conflicted
+++ resolved
@@ -38,12 +38,8 @@
   gnosisSafeAddress: string;
   view: MultiSigView;
   threshold: number;
-<<<<<<< HEAD
-  members: org.Member[];
   showWriteActions: boolean;
-=======
   memberCount: number;
->>>>>>> e08bb45a
 }
 
 interface SingleSigLoaded {
@@ -62,30 +58,24 @@
   const registration = await ensResolver.getCachedRegistrationByAddress(
     params.address
   );
-<<<<<<< HEAD
   const walletAddress = wallet.walletAddress();
 
-=======
->>>>>>> e08bb45a
   switch (owner.type) {
     case "gnosis-safe": {
       const showWriteActions =
         !!walletAddress &&
-        owner.members.some(member => member.ethereumAddress === walletAddress);
+        owner.metadata.members.some(
+          memberAddress => memberAddress === walletAddress
+        );
       if (params.view === "projects") {
         return {
           type: "multiSigOrg",
           registration,
           address: params.address,
           gnosisSafeAddress: owner.address,
-<<<<<<< HEAD
-          members: owner.members,
-          threshold: owner.threshold,
-          showWriteActions,
-=======
           memberCount: owner.metadata.members.length,
           threshold: owner.metadata.threshold,
->>>>>>> e08bb45a
+          showWriteActions,
           view: {
             type: "projects",
             anchors: await org.resolveProjectAnchors(
@@ -103,22 +93,13 @@
           registration,
           address: params.address,
           gnosisSafeAddress: owner.address,
-<<<<<<< HEAD
-          members: owner.members,
-          threshold: owner.threshold,
-          showWriteActions,
-          view: {
-            type: "members",
-            members: await org.resolveMemberIdentities(owner.members),
-            threshold: owner.threshold,
-=======
           memberCount: owner.metadata.members.length,
           threshold: owner.metadata.threshold,
+          showWriteActions,
           view: {
             type: "members",
             members: await org.resolveMemberIdentities(owner.metadata.members),
             threshold: owner.metadata.threshold,
->>>>>>> e08bb45a
           },
         };
       } else {
